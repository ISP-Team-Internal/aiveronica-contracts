--- conflicted
+++ resolved
@@ -11,13 +11,8 @@
         // Load environment variables
         uint256 deployerPrivateKey = vm.envUint("PRIVATE_KEY");
         address admin = vm.envAddress("ADMIN_ADDRESS");
-<<<<<<< HEAD
-        uint256 startingTimestamp = block.timestamp + 60; // ? Testnet: Start in 1 hour
-        // uint256 startingTimestamp = 1746547200; // * Mainnet: Actual start time
-=======
         // uint256 startingTimestamp = block.timestamp + 1 minutes; // ? Testnet: Start in 1 hour
         uint256 startingTimestamp = 1746633600; // * Mainnet: Actual start time
->>>>>>> d7da05c4
         uint256 campaignDuration = 14 days; // * Standard two-week campaign
 
         // TODO: confirm the actual values for the whitelist sale
